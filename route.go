--- conflicted
+++ resolved
@@ -255,15 +255,10 @@
 // HeadersRegexp accepts a sequence of key/value pairs, where the value has regex
 // support. For example:
 //
-<<<<<<< HEAD
-//     r := mux.NewRouter().NewRoute()
-//     r.HeadersRegexp("Content-Type", "application/(text|json)",
-//               "X-Requested-With", "XMLHttpRequest")
-=======
-//	r := mux.NewRouter()
+//	r := mux.NewRouter().NewRoute()
 //	r.HeadersRegexp("Content-Type", "application/(text|json)",
 //	          "X-Requested-With", "XMLHttpRequest")
->>>>>>> 546dd0cc
+
 //
 // The above route will only match if both the request header matches both regular expressions.
 // If the value is an empty string, it will match any value if the key is set.
